# GitHub リポジトリ生産性メトリクス可視化ツール - 設定ファイル
# 注意: GitHub トークンなどの機密情報は .env ファイルに設定してください

# GitHub 設定
github:
  # リポジトリリスト（owner/repo 形式）
  # 例: ["organization/repo1", "organization/repo2"]
  repositories:
    - "your-org/repo1"
    - "your-org/repo2"
    - "your-org/repo3"
  
  # データ取得設定
  fetch:
    initial_days: 180      # 初回取得期間（日）
    batch_size: 100        # API 一度の取得数
    rate_limit_buffer: 100 # レート制限バッファ（残り何回で待機）
    timeout: 30            # API リクエストタイムアウト（秒）

# タイムゾーン設定
timezone:
  # 集計・表示用タイムゾーン（IANA タイムゾーン識別子）
  display: "Asia/Tokyo"    # デフォルト: Asia/Tokyo
  # データベース保存は常に UTC

# 集計設定
aggregation:
  week_start_day: "monday"  # 週の開始曜日
  moving_average_window: 4  # 移動平均の週数
  
# 出力設定
output:
  html_path: "./output/productivity_report.html"
  # 複数リポジトリの表示方法
  chart_type: "combined"    # "combined": 統合グラフ, "separate": 個別グラフ, "both": 両方
  
# データベース設定
database:
  path: "./data/productivity.db"
  # SQLite 接続設定
  connection_pool_size: 5
  connection_timeout: 30

# ロギング設定
logging:
  level: "INFO"            # DEBUG, INFO, WARNING, ERROR
  file: "./logs/app.log"
  format: "%(asctime)s - %(name)s - %(levelname)s - %(message)s"
  max_file_size: "10MB"
  backup_count: 5

<<<<<<< HEAD
# アプリケーション設定
application:
  name: "gminor"
  version: "1.0.0"
  environment: "development"
=======
github:
  api_base_url: https://api.github.com
  timeout: 30
  
  # GitHub API Personal Access Token
  # セキュリティのため、環境変数 GITHUB_TOKEN で設定してください
  # 必要な権限: repo (private repositories), public_repo (public repositories)
  # 取得方法: GitHub Settings -> Developer settings -> Personal access tokens
  
  # 分析対象のリポジトリリスト
  # 形式: "owner/repository-name"
  repositories:
    - junichiro/gminor  # 例: このリポジトリ自体
    # - organization/backend-api     # 例: 組織のバックエンドAPI
    # - organization/frontend-app    # 例: 組織のフロントエンドアプリ
    # - username/personal-project    # 例: 個人プロジェクト

application:
  name: gminor
  version: 1.0.0
  environment: development
  
  # タイムゾーン設定
  # グラフの日付表示に使用されます
  # 例: "Asia/Tokyo", "America/New_York", "Europe/London", "UTC"
  timezone: Asia/Tokyo
  
  # 出力設定
  output:
    # HTMLファイルの出力ディレクトリ
    directory: output
    # グラフファイル名
    filename: productivity_chart.html
>>>>>>> 20287f9d
<|MERGE_RESOLUTION|>--- conflicted
+++ resolved
@@ -4,11 +4,11 @@
 # GitHub 設定
 github:
   # リポジトリリスト（owner/repo 形式）
-  # 例: ["organization/repo1", "organization/repo2"]
   repositories:
-    - "your-org/repo1"
-    - "your-org/repo2"
-    - "your-org/repo3"
+    - "junichiro/gminor"  # 例: このリポジトリ自体
+    # - "organization/backend-api"     # 例: 組織のバックエンドAPI
+    # - "organization/frontend-app"    # 例: 組織のフロントエンドアプリ
+    # - "username/personal-project"    # 例: 個人プロジェクト
   
   # データ取得設定
   fetch:
@@ -16,6 +16,9 @@
     batch_size: 100        # API 一度の取得数
     rate_limit_buffer: 100 # レート制限バッファ（残り何回で待機）
     timeout: 30            # API リクエストタイムアウト（秒）
+  
+  # GitHub API 設定
+  api_base_url: https://api.github.com
 
 # タイムゾーン設定
 timezone:
@@ -49,44 +52,8 @@
   max_file_size: "10MB"
   backup_count: 5
 
-<<<<<<< HEAD
 # アプリケーション設定
 application:
   name: "gminor"
   version: "1.0.0"
-  environment: "development"
-=======
-github:
-  api_base_url: https://api.github.com
-  timeout: 30
-  
-  # GitHub API Personal Access Token
-  # セキュリティのため、環境変数 GITHUB_TOKEN で設定してください
-  # 必要な権限: repo (private repositories), public_repo (public repositories)
-  # 取得方法: GitHub Settings -> Developer settings -> Personal access tokens
-  
-  # 分析対象のリポジトリリスト
-  # 形式: "owner/repository-name"
-  repositories:
-    - junichiro/gminor  # 例: このリポジトリ自体
-    # - organization/backend-api     # 例: 組織のバックエンドAPI
-    # - organization/frontend-app    # 例: 組織のフロントエンドアプリ
-    # - username/personal-project    # 例: 個人プロジェクト
-
-application:
-  name: gminor
-  version: 1.0.0
-  environment: development
-  
-  # タイムゾーン設定
-  # グラフの日付表示に使用されます
-  # 例: "Asia/Tokyo", "America/New_York", "Europe/London", "UTC"
-  timezone: Asia/Tokyo
-  
-  # 出力設定
-  output:
-    # HTMLファイルの出力ディレクトリ
-    directory: output
-    # グラフファイル名
-    filename: productivity_chart.html
->>>>>>> 20287f9d
+  environment: "development"